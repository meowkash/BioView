from PyQt6.QtWidgets import QWidget, QHBoxLayout, QLabel
from PyQt6.QtCore import QTimer, QEvent, QMutex
from PyQt6.QtGui import QPainter, QColor, QPen

from bioview.types import ConnectionStatus

class LEDIndicator(QWidget):
    ''' Indicate device status using the following codes - 
    Connected: Green , 
    Connecting: Yellow, 
    Disconnected: Red
    '''
    def __init__(self, 
                 state=ConnectionStatus.DISCONNECTED, 
                 size: int = 12
    ):
        super().__init__()
        self.state = state
        self.size = size
<<<<<<< HEAD
=======
        self.blink_visible = True
>>>>>>> e8131372
        self.setFixedSize(size, size)
        
        self.update_state(state)
    
    def update_state(self, state):
<<<<<<< HEAD
        self.state = state    
        self.repaint() 
=======
        self.state = state
        
        if state == ConnectionStatus.CONNECTING:
            self.blink_timer.start(100) 
        else:
            self.blink_timer.stop()
            
        self.repaint() 
    
    def toggle_blink(self):
        self.blink_visible = not self.blink_visible
        self.repaint()
>>>>>>> e8131372
    
    def paintEvent(self, event):
        # Draw the LED circle with appropriate color
        painter = QPainter(self)
        painter.setRenderHint(QPainter.RenderHint.Antialiasing)
    
<<<<<<< HEAD
        color = self.state.value[1]
=======
        if self.state == ConnectionStatus.CONNECTING:
            if self.blink_visible: 
                color = self.state.value[1] 
            else: 
                color = QColor(100, 100, 0)
        else: 
            color = self.state.value[1]
>>>>>>> e8131372
        
        painter.setBrush(color)
        painter.setPen(QPen(QColor(50, 50, 50), 1))
        
        margin = 1
        painter.drawEllipse(margin, margin, self.size - 2*margin, self.size - 2*margin)
        
    def __del__(self):
        # Ensure timer is stopped when object is destroyed
        if hasattr(self, 'blink_timer') and self.blink_timer.isActive():
            self.blink_timer.stop()
            
class DeviceStatusWidget(QWidget):
    def __init__(self, 
                 device_name, 
                 device_state = ConnectionStatus.DISCONNECTED
    ):
        super().__init__()
        self.device_name = device_name
        self.device_state = device_state
        
        # Create horizontal layout
        layout = QHBoxLayout()
        layout.setContentsMargins(5, 2, 5, 2)
        layout.setSpacing(5)
        
        self.label = QLabel(device_name)
        self.indicator = LEDIndicator(device_state)
        
        # Add widgets to layout
        layout.addWidget(self.label)
        layout.addWidget(self.indicator)
        
        self.setLayout(layout)
    
    def update_state(self, new_state):
        self.device_state = new_state
        self.indicator.update_state(new_state)
        
class DeviceStatusPanel(QWidget):
    def __init__(self, devices: dict = {}):
        super().__init__()
        self.devices = devices
        self.device_widgets = {}
        
        # Create horizontal layout for all devices
        self.layout = QHBoxLayout()
        self.layout.setContentsMargins(0, 0, 0, 0)
        self.layout.setSpacing(15)
        
        self.mutex = QMutex() 
        
        # Add device widgets
        for device_name, device_state in self.devices.items():
            self.add_device(device_name, device_state)
        
        self.setLayout(self.layout)
    
    # Handle theme changes 
    def _update_icons(self): 
        for device_name, device_state in self.devices.items():
            self.device_widgets[device_name].update_state(device_state)
        
    def event(self, event): 
        if event.type() == QEvent.Type.ApplicationPaletteChange: 
            self._update_icons()
        return super().event(event)
    
    def add_device(self, 
                   device_name, 
                   device_state=ConnectionStatus.DISCONNECTED
    ):
        device_widget = DeviceStatusWidget(device_name, device_state)
        self.device_widgets[device_name] = device_widget
        self.layout.addWidget(device_widget)
        self.devices[device_name] = device_state
    
    def update_device_state(self, device_name, new_state):
        if device_name in self.device_widgets.keys():
            self.device_widgets[device_name].update_state(new_state)
            self.devices[device_name] = new_state
    
    def remove_device(self, device_name):
        if device_name in self.device_widgets:
            widget = self.device_widgets[device_name]
            self.layout.removeWidget(widget)
            widget.deleteLater()
            del self.device_widgets[device_name]
            del self.devices[device_name]<|MERGE_RESOLUTION|>--- conflicted
+++ resolved
@@ -17,19 +17,14 @@
         super().__init__()
         self.state = state
         self.size = size
-<<<<<<< HEAD
-=======
         self.blink_visible = True
->>>>>>> e8131372
         self.setFixedSize(size, size)
         
         self.update_state(state)
     
     def update_state(self, state):
-<<<<<<< HEAD
         self.state = state    
         self.repaint() 
-=======
         self.state = state
         
         if state == ConnectionStatus.CONNECTING:
@@ -42,16 +37,13 @@
     def toggle_blink(self):
         self.blink_visible = not self.blink_visible
         self.repaint()
->>>>>>> e8131372
     
     def paintEvent(self, event):
         # Draw the LED circle with appropriate color
         painter = QPainter(self)
         painter.setRenderHint(QPainter.RenderHint.Antialiasing)
     
-<<<<<<< HEAD
         color = self.state.value[1]
-=======
         if self.state == ConnectionStatus.CONNECTING:
             if self.blink_visible: 
                 color = self.state.value[1] 
@@ -59,7 +51,6 @@
                 color = QColor(100, 100, 0)
         else: 
             color = self.state.value[1]
->>>>>>> e8131372
         
         painter.setBrush(color)
         painter.setPen(QPen(QColor(50, 50, 50), 1))
